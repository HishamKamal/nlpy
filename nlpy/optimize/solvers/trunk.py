--- conflicted
+++ resolved
@@ -68,22 +68,6 @@
         self.solver = None    # Will point to solver data in Solve()
         self.iter = 0         # Iteration counter
         self.total_cgiter = 0
-<<<<<<< HEAD
-        self.x = kwargs.get('x0', self.nlp.x0.copy())
-        self.f = None
-        self.f0 = None
-        self.g = None
-        self.g_old = None
-        self.save_g = False              # For methods that need g_{k-1} and g_k
-        self.gnorm = None
-        self.g0 = None
-        self.alpha = 1.0       # For Nocedal-Yuan backtracking linesearch
-        self.tsolve = 0.0
-
-        self.reltol = kwargs.get('reltol', self.nlp.stop_d)
-        self.abstol = kwargs.get('abstol', 1.0e-6)
-        self.maxiter = kwargs.get('maxiter', max(1000, 10 * self.nlp.n))
-=======
         self.x      = kwargs.get('x0', self.nlp.x0.copy())
         self.f      = None
         self.f0     = None
@@ -97,7 +81,7 @@
 
         self.reltol  = kwargs.get('reltol', self.nlp.stop_d)
         self.abstol  = kwargs.get('abstol', 1.0e-6)
->>>>>>> 525ae4fa
+
         self.verbose = kwargs.get('verbose', True)
         self.ny = kwargs.get('ny', False)
         self.nbk = kwargs.get('nbk', 5)
@@ -106,24 +90,13 @@
         self.nIterNonMono = kwargs.get('nIterNonMono', 25)
         self.logger = kwargs.get('logger', None)
 
-<<<<<<< HEAD
-        self.hformat = '%-5s  %8s  %7s  %5s  %8s  %8s  %4s'
-        self.header = self.hformat % ('Iter', 'f(x)', '|g(x)|', 'cg', \
-                                       'rho', 'Radius', 'Stat')
-        self.hlen = len(self.header)
-        self.hline = '-' * self.hlen
-        self.format = '%-5d  %8.1e  %7.1e  %5d  %8.1e  %8.1e  %4s'
-        self.format0 = '%-5d  %8.1e  %7.1e  %5s  %8s  %8.1e  %4s'
-        self.radii = [TR.Delta]
-=======
         self.hformat = '%-5s  %8s  %7s  %5s  %8s  %8s  %8s  %4s'
         self.header  = self.hformat % ('Iter','f(x)','|g(x)|','cg','rho','Step','Radius','Stat')
         self.hlen   = len(self.header)
         self.hline  = '-' * self.hlen
         self.format = '%-5d  %8.1e  %7.1e  %5d  %8.1e  %8.1e  %8.1e  %4s'
         self.format0= '%-5d  %8.1e  %7.1e  %5s  %8s  %8s  %8.1e  %4s'
-        self.radii = [ TR.Delta ]
->>>>>>> 525ae4fa
+        self.radii = [TR.Delta]
 
         # Setup the logger. Install a NullHandler if no output needed.
         logger_name = kwargs.get('logger_name', 'nlpy.trunk')
@@ -169,21 +142,12 @@
         nlp = self.nlp
 
         # Gather initial information.
-<<<<<<< HEAD
-        self.f = self.nlp.obj(self.x)
-        self.f0 = self.f
-        self.g = self.nlp.grad(self.x)  # Current  gradient
-        self.g_old = self.g                 # Previous gradient
-        self.gnorm = norms.norm2(self.g)
-        self.g0 = self.gnorm
-=======
         self.f      = self.nlp.obj(self.x)
         self.f0     = self.f
         self.g      = self.nlp.grad(self.x)  # Current  gradient
         self.g_old  = self.g
         self.gnorm  = norms.norm2(self.g)
         self.g0     = self.gnorm
->>>>>>> 525ae4fa
 
         # Reset initial trust-region radius.
         # self.TR.Delta = 0.1 * self.g0
@@ -236,13 +200,9 @@
             if self.inexact:
                 cgtol = max(1.0e-6, min(0.5 * cgtol, sqrt(self.gnorm)))
 
-<<<<<<< HEAD
             qp = QPModel(self.g, H)
 
             self.solver = self.TrSolver(qp)
-=======
-            self.solver = self.TrSolver(self.g, H, **kwargs)
->>>>>>> 525ae4fa
             self.solver.Solve(prec=self.precon,
                               radius=self.TR.Delta,
                               reltol=cgtol)
@@ -303,12 +263,8 @@
 
                 # Trust-region step is rejected.
 
-<<<<<<< HEAD
                 if self.ny:  # Backtracking linesearch a la Nocedal & Yuan.
-=======
-                if self.ny: # Backtracking linesearch following "Nocedal & Yuan"
-
->>>>>>> 525ae4fa
+
                     slope = numpy.dot(self.g, step)
                     bk = 0
                     while bk < self.nbk and \
@@ -348,13 +304,8 @@
                           self.TR.Delta, pstatus))
 
             exitOptimal = self.gnorm <= stoptol
-<<<<<<< HEAD
             exitIter = self.iter > self.maxiter
             exitUser = status == 'usr'
-=======
-            exitIter    = self.iter >= self.maxiter
-            exitUser    = status == 'usr'
->>>>>>> 525ae4fa
 
         self.tsolve = cputime() - t    # Solve time
 
@@ -363,46 +314,6 @@
             pass
         elif self.gnorm <= stoptol:
             status = 'opt'
-<<<<<<< HEAD
         else:  # self.iter > self.maxiter:
             status = 'itr'
-        self.status = status
-
-
-class TrunkLbfgsFramework(TrunkFramework):
-    """
-    Class TrunkLbfgsFramework is a subclass of TrunkFramework. The method is
-    based on the same trust-region algorithm with Nocedal-Yuan backtracking.
-    The only difference is that a limited-memory BFGS preconditioner is used
-    and maintained along the iterations. See class TrunkFramework for more
-    information.
-    """
-
-    def __init__(self, nlp, TR, TrSolver, **kwargs):
-
-        TrunkFramework.__init__(self, nlp, TR, TrSolver, **kwargs)
-        self.npairs = kwargs.get('npairs', 5)
-        self.lbfgs = lbfgs.InverseLBFGS(nlp.n, npairs=self.npairs)
-        self.save_g = True
-
-    def precon(self, v, **kwargs):
-        """
-        This method implements limited-memory BFGS preconditioning. It
-        overrides the default precon() of class TrunkFramework.
-        """
-        return self.lbfgs.solve(v)
-
-    def PostIteration(self, **kwargs):
-        """
-        This method updates the limited-memory BFGS preconditioner by appending
-        the most rencet (s,y) pair to it and possibly discarding the oldest one
-        if all the memory has been used.
-        """
-        s = self.alpha * self.solver.step
-        y = self.g - self.g_old
-        self.lbfgs.store(s, y)
-=======
-        else: # self.iter >= self.maxiter:
-            status = 'itr'
-        self.status = status
->>>>>>> 525ae4fa
+        self.status = status