# -*- coding: utf-8 -*-
# Long-step primal-dual interior-point method for linear programming
# From Algorithm IPF on p.110 of Stephen J. Wright's book
# "Primal-Dual Interior-Point Methods", SIAM ed., 1997.
# The method uses the augmented system formulation. These systems
# are solved using PyMa27 or PyMa57.
#
# D. Orban, Montreal 2004. Revised September 2009.

from nlpy.model import SlackFramework
try:                            # To solve augmented systems
    from nlpy.linalg.pyma57 import PyMa57Context as LBLContext
except:
    from nlpy.linalg.pyma27 import PyMa27Context as LBLContext
from nlpy.linalg.scaling import mc29ad
from nlpy.tools.norms import norm2, norm_infty
from nlpy.tools import sparse_vector_class as sv
from nlpy.tools.timing import cputime

from pysparse.sparse import spmatrix
from pysparse.sparse.pysparseMatrix import PysparseMatrix
import numpy as np
from math import sqrt
import sys
import pdb


class RegLPInteriorPointSolver:

    def __init__(self, lp, **kwargs):
        """
        Solve a linear program of the form

           minimize    c' x
           subject to  A1 x + A2 s = b,                                 (LP)
                       s >= 0,

        where the variables x are the original problem variables and s are
        slack variables. Any linear program may be converted to the above form
        by instantiation of the `SlackFramework` class. The conversion to the
        slack formulation is mandatory in this implementation.

        The method is a variant of Mehrotra's predictor-corrector method where
        steps are computed by solving the primal-dual system in augmented form.

        Primal and dual regularization parameters may be specified by the user
        via the opional keyword arguments `regpr` and `regdu`. Both should be
        positive real numbers and should not be "too large". By default they are
        set to 1.0 and updated at each iteration.

        If `scale` is set to `True`, (LP) is scaled automatically prior to
        solution so as to equilibrate the rows and columns of the constraint
        matrix [A1 A2].

        Advantages of this method are that it is not sensitive to dense columns
        in A, no special treatment of the unbounded variables x is required, and
        a sparse symmetric quasi-definite system of equations is solved at each
        iteration. The latter, although indefinite, possesses a Cholesky-like
        factorization. Those properties makes the method typically more robust
        that a standard predictor-corrector implementation and the linear system
        solves are often much faster than in a traditional interior-point method
        in augmented form.
        """

        if not isinstance(lp, SlackFramework):
            msg = 'Input problem must be an instance of SlackFramework'
            raise ValueError, msg

        scale = kwargs.get('scale', True)
        self.verbose = kwargs.get('verbose', True)
        self.stabilize = kwargs.get('stabilize', False)

        self.lp = lp
        self.A = lp.A()               # Constraint matrix
        if not isinstance(self.A, PysparseMatrix):
            self.A = PysparseMatrix(matrix=self.A)

        m, n = self.A.shape
        # Record number of slack variables in LP
        self.nSlacks  = lp.n - lp.original_n

        # Constant vectors
        zero = np.zeros(n)
        self.b = -lp.cons(zero)     # Right-hand side
        self.c0 = lp.obj(zero)      # Constant term in objective
        self.c =  lp.grad(zero[:lp.original_n]) #lp.cost()  # Cost vector

        # Apply in-place problem scaling if requested.
        self.prob_scaled = False
        if scale:
            self.t_scale = cputime()
            self.scale()
            self.t_scale = cputime() - self.t_scale

        self.normb  = norm2(self.b)
        self.normc  = norm2(self.c)
        self.normbc = 1 + max(self.normb, self.normc)

        # Initialize augmented matrix
        self.H = PysparseMatrix(size=n+m,
                                sizeHint=n+m+self.A.nnz,
                                symmetric=True)

        # We perform the analyze phase on the augmented system only once.
        # self.LBL will be initialized in set_initial_guess().
        self.LBL = None

        self.regpr = kwargs.get('regpr', 1.0) ; self.regpr_min = 1.0e-8
        self.regdu = kwargs.get('regdu', 1.0) ; self.regdu_min = 1.0e-8

        # Check input parameters.
        if self.regpr < 0.0: self.regpr = 0.0
        if self.regdu < 0.0: self.regdu = 0.0

        # Dual regularization is necessary for stabilization.
        if self.regdu == 0.0:
            sys.stderr.write('Warning: No dual regularization in effect\n')
            sys.stderr.write('         Stabilization has been turned off\n')
            self.stabilize = False

        # Initialize format strings for display
        fmt_hdr = '%-4s  %9s' + '  %-8s'*6 + '  %-7s  %-4s  %-4s' + '  %-8s'*8
        self.header = fmt_hdr % ('Iter', 'Cost', 'pResid', 'dResid', 'cResid',
                                 'rGap', 'qNorm', 'rNorm', 'Mu', 'AlPr', 'AlDu',
                                 'LS Resid', 'RegPr', 'RegDu', 'Rho q', 'Del r',
                                 'Min(s)', 'Min(z)', 'Max(s)')
        self.format1  = '%-4d  %9.2e'
        self.format1 += '  %-8.2e' * 6
        self.format2  = '  %-7.1e  %-4.2f  %-4.2f'
        self.format2 += '  %-8.2e' * 8 + '\n'

        if self.verbose: self.display_stats()

        return

    def display_stats(self):
        """
        Display vital statistics about the input problem.
        """
        import os
        lp = self.lp
        w = sys.stdout.write
        w('\n')
        w('Problem Path: %s\n' % lp.name)
        w('Problem Name: %s\n' % os.path.basename(lp.name))
        w('Number of problem variables: %d\n' % lp.original_n)
        w('Number of free variables: %d\n' % lp.nfreeB)
        w('Number of problem constraints excluding bounds: %d\n' %lp.original_m)
        w('Number of slack variables: %d\n' % (lp.n - lp.original_n))
        w('Adjusted number of variables: %d\n' % lp.n)
        w('Adjusted number of constraints excluding bounds: %d\n' % lp.m)
        w('Number of nonzeros in constraint matrix: %d\n' % self.A.nnz)
        w('Constant term in objective: %8.2e\n' % self.c0)
        w('Cost vector norm: %8.2e\n' % self.normc)
        w('Right-hand side norm: %8.2e\n' % self.normb)
        w('Initial primal regularization: %8.2e\n' % self.regpr)
        w('Initial dual   regularization: %8.2e\n' % self.regdu)
        if self.prob_scaled:
            w('Time for scaling: %6.2fs\n' % self.t_scale)
        w('\n')
        return

    def scale(self, **kwargs):
        """
        Equilibrate the constraint matrix of the linear program. Equilibration
        is done by first dividing every row by its largest element in absolute
        value and then by dividing every column by its largest element in
        absolute value. In effect the original problem

          minimize c'x  subject to  A1 x + A2 s = b, x >= 0

        is converted to

          minimize (Cc)'x  subject to  R A1 C x + R A2 C s = Rb, x >= 0,

        where the diagonal matrices R and C operate row and column scaling
        respectively.

        Upon return, the matrix A and the right-hand side b are scaled and the
        members `row_scale` and `col_scale` are set to the row and column
        scaling factors.

        The scaling may be undone by subsequently calling :meth:`unscale`. It is
        necessary to unscale the problem in order to unscale the final dual
        variables. Normally, the :meth:`solve` method takes care of unscaling
        the problem upon termination.
        """
        w = sys.stdout.write
        m, n = self.A.shape
        row_scale = np.zeros(m)
        col_scale = np.zeros(n)
        (values,irow,jcol) = self.A.find()

        if self.verbose:
            w('Smallest and largest elements of A prior to scaling: ')
            w('%8.2e %8.2e\n' % (np.min(np.abs(values)),np.max(np.abs(values))))

        # Find row scaling.
        for k in range(len(values)):
            row = irow[k]
            val = abs(values[k])
            row_scale[row] = max(row_scale[row], val)
        row_scale[row_scale == 0.0] = 1.0

        if self.verbose:
            w('Largest row scaling factor = %8.2e\n' % np.max(row_scale))

        # Apply row scaling to A and b.
        values /= row_scale[irow]
        self.b /= row_scale

        # Find column scaling.
        for k in range(len(values)):
            col = jcol[k]
            val = abs(values[k])
            col_scale[col] = max(col_scale[col], val)
        col_scale[col_scale == 0.0] = 1.0

        if self.verbose:
            w('Largest column scaling factor = %8.2e\n' % np.max(col_scale))

        # Apply column scaling to A and c.
        values /= col_scale[jcol]
        self.c[:self.lp.original_n] /= col_scale[:self.lp.original_n]

        if self.verbose:
            w('Smallest and largest elements of A after scaling: ')
            w('%8.2e %8.2e\n' % (np.min(np.abs(values)),np.max(np.abs(values))))

        # Overwrite A with scaled values.
        self.A.put(values,irow,jcol)

        # Save row and column scaling.
        self.row_scale = row_scale
        self.col_scale = col_scale

        self.prob_scaled = True

        return

    def unscale(self, **kwargs):
        """
        Restore the constraint matrix A, the right-hand side b and the cost
        vector c to their original value by undoing the row and column
        equilibration scaling.
        """
        row_scale = self.row_scale
        col_scale = self.col_scale
        on = self.lp.original_n

        # Unscale constraint matrix A.
        self.A.row_scale(row_scale)
        self.A.col_scale(col_scale)

        # Unscale right-hand side and cost vectors.
        self.b *= row_scale
        self.c[:on] *= col_scale[:on]

        # Recover unscaled multipliers y and z.
        self.y *= self.row_scale
        self.z /= self.col_scale[on:]

        self.prob_scaled = False

        return

    def solve(self, **kwargs):
        """
        Solve the input problem with the primal-dual-regularized
        interior-point method. Accepted input keyword arguments are

        :keywords:
          :itermax:  The maximum allowed number of iterations (default: 10n)

          :tolerance:  Stopping tolerance (default: 1.0e-6)

          :PredictorCorrector:  Use the predictor-corrector method
                                (default: `True`). If set to `False`, a variant
                                of the long-step method is used. The long-step
                                method is generally slower and less robust.

        Upon exit, the following members of the class instance are set:

         x..............final iterate
         y..............final value of the Lagrange multipliers associated
                        to A1 x + A2 s = b
         z..............final value of the Lagrange multipliers associated
                        to s>=0
         obj_value......final cost
         iter...........total number of iterations
         kktResid.......final relative residual
         solve_time.....time to solve the LP
         status.........string describing the exit status
         short_status...short version of status, used for printing.
        """
        lp = self.lp
        itermax = kwargs.get('itermax', 10*lp.n)
        tolerance = kwargs.get('tolerance', 1.0e-6)
        PredictorCorrector = kwargs.get('PredictorCorrector', True)
        check_infeasible = kwargs.get('check_infeasible', True)

        # Transfer pointers for convenience.
        m, n = self.A.shape ; on = lp.original_n
        A = self.A ; b = self.b ; c = self.c ; H = self.H
<<<<<<< HEAD
        regpr = self.regpr_min ; regdu = self.regdu_min
=======
        regpr = self.regpr ; regdu = self.regdu
        regpr_min = self.regpr_min ; regdu_min = self.regdu_min
>>>>>>> 4e49f054

        # Obtain initial point from Mehrotra's heuristic.
        # set_initial_guess() initializes self.LBL which is reused below.
        (x,y,z) = self.set_initial_guess(self.lp, **kwargs)

        # Slack variables are the trailing variables in x.
        s = x[on:] ; ns = self.nSlacks

        # Initialize steps in dual variables.
        dz = np.zeros(ns)

        col_scale = np.empty(n)

        # Allocate room for right-hand side of linear systems.
        rhs = np.zeros(n+m)
        finished = False
        iter = 0

        # Acceptance thresholds for primal and dual reg parameters.
        t1 = t2 = 0.99

        solve_time = cputime()

        # Main loop.
        while not finished:

            # Display initial header every so often.
            if self.verbose and iter % 20 == 0:
                sys.stdout.write('\n' + self.header + '\n')
                sys.stdout.write('-' * len(self.header) + '\n')

            # Compute residuals.
            pFeas = A*x - b
            comp = s*z ; sz = sum(comp)                     # comp   = S z
            dFeas = y*A ; dFeas[:on] -= self.c              # dFeas1 = A1'y - c
            dFeas[on:] += z                                 # dFeas2 = A2'y + z
            mu = sz/ns

            # Adjust regularization parameters
            mu = sum(comp)/ns
            if mu < 1:
                regpr = sqrt(mu)
                regdu = sqrt(mu)

            # At the first iteration, initialize perturbation vectors
            # (q=primal, r=dual).
            if iter == 0:
                regpr = self.regpr ; regdu = self.regdu
                if regpr > 0:
                    q = dFeas/regpr ; qNorm = norm2(q) ; rho_q = regpr * qNorm
                else:
                    q = dFeas ; qNorm = norm2(q) ; rho_q = 0.0
                if regdu > 0:
                    r = -pFeas/regdu ; rNorm = norm2(r) ; del_r = regdu * rNorm
                else:
                    r = -pFeas ; rNorm = norm2(r) ; del_r = 0.0
                #q = np.zeros(n) ; qNorm = 0 ; rho_q = 0
                #r = np.zeros(m) ; rNorm = 0 ; del_r = 0
                pr_infeas_count = 0  # Used to detect primal infeasibility.
                du_infeas_count = 0  # Used to detect dual infeasibility.
                pr_last_iter = 0
                du_last_iter = 0
                mu0 = mu
            else:
                # Adjust regularization parameters.
                #regpr = max(min(regpr/10, regpr**(1.1)), regpr_min)
                #regdu = max(min(regdu/10, regdu**(1.1)), regdu_min)
                # 1) rho+ |dx| <= const * s'z
                # 2) del+ |dy| <= const * s'z
                if regdu > 0:
                    regdu = min(regdu/10, sz/normdy/100, (sz/normdy)**(1.1))
                    regdu = max(regdu, regdu_min)
                if regpr > 0:
                    regpr = min(regpr/10, sz/normdx/100, (sz/normdx)**(1.1))
                    regpr = max(regpr, regpr_min)

                # Check for infeasible problem.
                if check_infeasible:
                    if mu < 1.0e-6 * mu0 and rho_q > 1000 * mu: # tolerance:
                        pr_infeas_count += 1
                        if pr_infeas_count > 1 and pr_last_iter == iter-1:
                            if pr_infeas_count > 3:
                                status = 'Problem is (locally) dual infeasible'
                                short_status = 'dInf'
                                finished = True
                                continue
                        pr_last_iter = iter

                    if mu < 1.0e-6 * mu0 and del_r > 1000 * mu: # tolerance:
                        du_infeas_count += 1
                        if du_infeas_count > 1 and du_last_iter == iter-1:
                            if du_infeas_count > 3:
                                status='Problem is (locally) primal infeasible'
                                short_status = 'pInf'
                                finished = True
                                continue
                        du_last_iter = iter

            # Compute residual norms and scaled residual norms.
            #pResid = norm_infty(pFeas + regdu * r)/(1+self.normc)
            #dResid = norm_infty(dFeas - regpr * q)/(1+self.normb)
            pResid = norm2(pFeas) ; spResid = pResid/(1+self.normc)
            cResid = norm2(comp)  ; scResid = cResid/self.normbc
            dResid = norm2(dFeas) ; sdResid = dResid/(1+self.normb)

            # Compute relative duality gap.
            cx = np.dot(c,x[:on])
            by = np.dot(b,y)
            rgap  = cx - by
            #rgap += regdu * (rNorm**2 + np.dot(r,y))
            rgap  = abs(rgap) / (1 + abs(cx))

            # Compute overall residual for stopping condition.
            kktResid = max(spResid, sdResid, rgap)
            #kktResid = max(pResid, cResid, dResid)

            # Display objective and residual data.
            if self.verbose:
                sys.stdout.write(self.format1 % (iter, cx, pResid, dResid,
                                                 cResid, rgap, qNorm, rNorm))

            if kktResid <= tolerance:
                status = 'Optimal solution found'
                short_status = 'opt'
                finished = True
                continue

            if iter >= itermax:
                status = 'Maximum number of iterations reached'
                short_status= 'iter'
                finished = True
                continue

            # Record some quantities for display
            mins = np.min(s)
            minz = np.min(z)
            maxs = np.max(s)

            # Repeatedly assemble system and compute step until primal and
            # dual regularization parameters have appropriate values.

            # Reset primal and dual regularization parameters to best guess
            #if iter > 0:
            #    regpr = max(regpr_min, 0.5*sigma*dResid/normds)
            #    regdu = max(regdu_min, 0.5*sigma*pResid/normdy)

            step_acceptable = False

            while not step_acceptable:

                # Solve the linear system
                # 
                # [-pI          0          A1'] [∆x]   [c - A1' y             ]
                # [ 0   -(S^{-1} Z + pI)   A2'] [∆s] = [  - A2' y - µ S^{-1} e]
                # [ A1          A2         dI ] [∆y]   [b - A1 x - A2 s       ]
                #
                # where s are the slack variables, p is the primal
                # regularization parameter, d is the dual regularization
                # parameter, and  A = [ A1  A2 ]  where the columns of A1
                # correspond to the original problem variables and those of A2
                # correspond to slack variables.
                #
                # We recover ∆z = -z - S^{-1} (Z ∆s + µ e).
                # Compute augmented matrix and factorize it.
                factorized = False
                nb_bump = 0
                while not factorized and nb_bump < 5:

                    if self.stabilize:
                        col_scale[:on] = sqrt(regpr)
                        col_scale[on:] = np.sqrt(z/s + regpr)
                        H.put(-sqrt(regdu), range(n))
                        H.put( sqrt(regdu), range(n,n+m))
                        AA = self.A.copy()
                        AA.col_scale(1/col_scale)
                        H[n:,:n] = AA
                    else:
                        if regpr > 0: H.put(-regpr,       range(on))
                        H.put(-z/s - regpr, range(on,n))
                        if regdu > 0: H.put(regdu,        range(n,n+m))

                    #if iter == 5:
                    #    # Export current matrix to file for futher inspection.
                    #    import os
                    #    name = os.path.basename(self.lp.name)
                    #    fname = '.'.join(name.split('.')[:-1]) + '.mtx'
                    #    H.exportMmf(fname)

                    self.LBL.factorize(H)
                    factorized = True

                    # If the augmented matrix does not have full rank, bump up
                    # regularization parameters.
                    if not self.LBL.isFullRank:
                        if self.verbose:
                            sys.stderr.write('Primal-Dual Matrix ')
                            sys.stderr.write('Rank Deficient')
                        if regdu == 0.0:
                            sys.stderr.write('... No regularization in effect')
                            sys.stderr.write('... bailing out\n')
                            factorized = False
                            nb_bump = 5
                            continue
                        else:
                            sys.stderr.write('... bumping up reg parameters\n')
                        regpr *= 10 ; regdu *= 10
                        nb_bump += 1
                        factorized = False

                # Abandon if regularization is unsuccessful.
                if not self.LBL.isFullRank and nb_bump >= 5:
                    status = 'Unable to regularize sufficiently.'
                    short_status = 'degn'
                    finished = True
                    continue  # Does this get us out of the outer while?

                # Compute duality measure.
                mu = sz/ns

                if PredictorCorrector:
                    # Use Mehrotra predictor-corrector method.
                    # Compute affine-scaling step, i.e. with centering = 0.
                    rhs[:n]    = -dFeas
                    rhs[on:n] += z
                    rhs[n:]    = -pFeas

                    # if 'stabilize' is on, must scale right-hand side.
                    if self.stabilize:
                        rhs[:n] /= col_scale
                        rhs[n:] /= sqrt(regdu)

                    (step, nres, neig) = self.solveSystem(rhs)

                    # Unscale step if 'stabilize' is on.
                    if self.stabilize:
                        step[:n] *= sqrt(regdu) / col_scale

                    # Recover dx and dz.
                    dx = step[:n]
                    ds = dx[on:]
                    dz = -z * (1 + ds/s)

                    # Compute largest allowed primal and dual stepsizes.
                    (alpha_p, ip) = self.maxStepLength(s, ds)
                    (alpha_d, ip) = self.maxStepLength(z, dz)

                    # Estimate duality gap after affine-scaling step.
                    muAff = np.dot(s + alpha_p * ds, z + alpha_d * dz)/ns
                    sigma = (muAff/mu)**3

                    # Incorporate predictor information for corrector step.
                    comp += ds*dz
                else:
                    # Use long-step method: Compute centering parameter.
                    sigma = min(0.1, 100*mu)

                # Assemble right-hand side with centering information.
                comp -= sigma * mu

                if PredictorCorrector:
                    # Only update rhs[on:n]; the rest of rhs did not change.
                    if self.stabilize:
                        rhs[on:n] += (comp/s - z)/col_scale[on:n]
                    else:
                        rhs[on:n] += comp/s - z
                else:
                    rhs[:n]    = -dFeas
                    rhs[on:n] += comp/s
                    rhs[n:]    = -pFeas

                    # If 'stabilize' is on, must scale right-hand side.
                    # In the predictor-corrector method, this has already been
                    # done.
                    if self.stabilize:
                        rhs[:n] /= col_scale
                        rhs[n:] /= sqrt(regdu)

                # Solve augmented system.
                (step, nres, neig) = self.solveSystem(rhs)

                # Unscale step if 'stabilize' is on.
                if self.stabilize:
                    step[:n] *= sqrt(regdu) / col_scale

                # Recover step.
                dx = step[:n]
                ds = dx[on:]
                dy = step[n:]

                normds = norm2(ds) ; normdy = norm2(dy) ; normdx = norm2(dx)
                step_acceptable = True  # Must get rid of this

            # End while not step_acceptable

            # Recover step in z.
            dz = -(comp + z*ds)/s

            # Compute largest allowed primal and dual stepsizes.
            (alpha_p, ip) = self.maxStepLength(s, ds)
            (alpha_d, id) = self.maxStepLength(z, dz)

            # Compute fraction-to-the-boundary factor.
            tau = max(.9995, 1.0-mu)

            if PredictorCorrector:
                # Compute actual stepsize using Mehrotra's heuristic
                mult = 0.1

                # ip=-1 if ds ≥ 0, and id=-1 if dz ≥ 0
                if (ip != -1 or id != -1) and ip != id:
                    mu_tmp = np.dot(s + alpha_p * ds, z + alpha_d * dz)/ns

                if ip != -1 and ip != id:
                    zip = z[ip] + alpha_d * dz[ip]
                    gamma_p = (mult*mu_tmp - s[ip]*zip)/(alpha_p*ds[ip]*zip)
                    alpha_p *= max(1-mult, gamma_p)

                if id != -1 and ip != id:
                    sid = s[id] + alpha_p * ds[id]
                    gamma_d = (mult*mu_tmp - z[id]*sid)/(alpha_d*dz[id]*sid)
                    alpha_d *= max(1-mult, gamma_d)

                if ip==id and ip != -1:
                    # There is a division by zero in Mehrotra's heuristic
                    # Fall back on classical rule.
                    alpha_p *= tau
                    alpha_d *= tau

            else:
                alpha_p *= tau
                alpha_d *= tau

            # Display data.
            if self.verbose:
                sys.stdout.write(self.format2 % (mu, alpha_p, alpha_d,
                                                 nres, regpr, regdu, rho_q,
                                                 del_r, mins, minz, maxs))

            # Update primal variables and slacks.
            x += alpha_p * dx

            # Update dual variables.
            y += alpha_d * dy
            z += alpha_d * dz

            # Update perturbation vectors.
            q *= (1-alpha_p) ; q += alpha_p * dx
            r *= (1-alpha_d) ; r += alpha_d * dy
            qNorm = norm2(q) ; rNorm = norm2(r)
            rho_q = regpr * qNorm/(1+self.normc)
            del_r = regdu * rNorm/(1+self.normb)

            iter += 1

        solve_time = cputime() - solve_time

        if self.verbose:
            sys.stdout.write('\n')
            sys.stdout.write('-' * len(self.header) + '\n')

        # Transfer final values to class members.
        self.x = x
        self.y = y
        self.z = z
        self.iter = iter
        self.pResid = pResid ; self.cResid = cResid ; self.dResid = dResid
        self.rgap = rgap
        self.kktResid = kktResid
        self.solve_time = solve_time
        self.status = status
        self.short_status = short_status

        # Unscale problem if applicable.
        if self.prob_scaled: self.unscale()

        # Recompute final objective value.
        self.obj_value = np.dot(self.c, x[:on]) + self.c0
        return

    def set_initial_guess(self, lp, **kwargs):
        """
        Compute initial guess according the Mehrotra's heuristic. Initial values
        of x are computed as the solution to the least-squares problem

          minimize ||s||  subject to  A1 x + A2 s = b

        which is also the solution to the augmented system

          [ 0   0   A1' ] [x]   [0]
          [ 0   I   A2' ] [s] = [0]
          [ A1  A2   0  ] [w]   [b].

        Initial values for (y,z) are chosen as the solution to the least-squares
        problem

          minimize ||z||  subject to  A1' y = c,  A2' y + z = 0

        which can be computed as the solution to the augmented system

          [ 0   0   A1' ] [w]   [c]
          [ 0   I   A2' ] [z] = [0]
          [ A1  A2   0  ] [y]   [0].

        To ensure stability and nonsingularity when A does not have full row
        rank, the (1,1) block is perturbed to 1.0e-4 * I and the (3,3) block is
        perturbed to -1.0e-4 * I.

        The values of s and z are subsequently adjusted to ensure they are
        positive. See [Methrotra, 1992] for details.
        """
        n = lp.n ; m = lp.m ; ns = self.nSlacks ; on = lp.original_n

        # Set up augmented system matrix and factorize it.
        self.H.put(1.0e-4, range(on))
        self.H.put(1.0, range(on,n))
        self.H.put(-1.0e-4, range(n,n+m))
        self.H[n:,:n] = self.A
        self.LBL = LBLContext(self.H, sqd=True)  # Perform analyze and factorize

        # Assemble first right-hand side and solve.
        rhs = np.zeros(n+m)
        rhs[n:] = self.b
        (step, nres, neig) = self.solveSystem(rhs)
        x = step[:n].copy()
        s = x[on:]  # Slack variables. Must be positive.

        # Assemble second right-hand side and solve.
        rhs[:on] = self.c
        rhs[on:] = 0.0

        (step, nres, neig) = self.solveSystem(rhs)
        y = step[n:].copy()
        z = step[on:n].copy()

        # Use Mehrotra's heuristic to ensure (s,z) > 0.
        if np.all(s >= 0):
            dp = 0.0
        else:
            dp = -1.5 * min(s[s < 0])
        if np.all(z >= 0):
            dd = 0.0
        else:
            dd = -1.5 * min(z[z < 0])

        if dp == 0.0: dp = 1.5
        if dd == 0.0: dd = 1.5

        es = sum(s+dp)
        ez = sum(z+dd)
        xs = sum((s+dp) * (z+dd))

        dp += 0.5 * xs/ez
        dd += 0.5 * xs/es
        s += dp
        z += dd

        if not np.all(s>0) or not np.all(z>0):
            raise ValueError, 'Initial point not strictly feasible'

        return (x,y,z)

    def maxStepLength(self, x, d):
        """
        Returns the max step length from x to the boundary
        of the nonnegative orthant in the direction d
        alpha_max = min [ 1, min { -x[i]/d[i] | d[i] < 0 } ].
        Note that 0 < alpha_max <= 1.
        """
        whereneg = np.where(d < 0)[0]
        if len(whereneg) > 0:
            dxneg = -x[whereneg]/d[whereneg]
            kmin = np.argmin(dxneg)
            stepmax = min(1.0, dxneg[kmin])
            if stepmax == 1.0:
                kmin = -1
            else:
                kmin = whereneg[kmin]
        else:
            stepmax = 1.0
            kmin = -1
        return (stepmax, kmin)

    def solveSystem(self, rhs, itref_threshold=1.0e-5, nitrefmax=3):
        self.LBL.solve(rhs)
        #nr = norm2(self.LBL.residual)
        self.LBL.refine(rhs, tol=itref_threshold, nitref=nitrefmax)
        nr = norm2(self.LBL.residual)
        return (self.LBL.x, nr, self.LBL.neig)


class RegLPInteriorPointSolver29(RegLPInteriorPointSolver):

    def scale(self, **kwargs):
        """
        Scale the constraint matrix of the linear program. The scaling is done
        so that the scaled matrix has all its entries near 1.0 in the sense that
        the square of the sum of the logarithms of the entries is minimized.

        In effect the original problem

          minimize c'x  subject to  A1 x + A2 s = b, x >= 0

        is converted to

          minimize (Cc)'x  subject to  R A1 C x + R A2 C s = Rb, x >= 0,

        where the diagonal matrices R and C operate row and column scaling
        respectively.

        Upon return, the matrix A and the right-hand side b are scaled and the
        members `row_scale` and `col_scale` are set to the row and column
        scaling factors.

        The scaling may be undone by subsequently calling :meth:`unscale`. It is
        necessary to unscale the problem in order to unscale the final dual
        variables. Normally, the :meth:`solve` method takes care of unscaling
        the problem upon termination.
        """
        (values, irow, jcol) = self.A.find()
        m, n = self.A.shape

        # Obtain row and column scaling
        row_scale, col_scale, ifail = mc29ad(m, n, values, irow, jcol)

        # row_scale and col_scale contain in fact the logarithms of the
        # scaling factors.
        row_scale = np.exp(row_scale)
        col_scale = np.exp(col_scale)

        # Apply row and column scaling to constraint matrix A.
        values *= row_scale[irow]
        values *= col_scale[jcol]

        # Overwrite A with scaled matrix.
        self.A.put(values,irow,jcol)
        
        # Apply row scaling to right-hand side b.
        self.b *= row_scale

        # Apply column scaling to cost vector c.
        self.c[:self.lp.original_n] *= col_scale[:self.lp.original_n]

        # Save row and column scaling.
        self.row_scale = row_scale
        self.col_scale = col_scale

        self.prob_scaled = True
        
        return

    def unscale(self, **kwargs):
        """
        Restore the constraint matrix A, the right-hand side b and the cost
        vector c to their original value by undoing the row and column
        equilibration scaling.
        """
        row_scale = self.row_scale
        col_scale = self.col_scale
        on = self.lp.original_n

        # Unscale constraint matrix A.
        self.A.row_scale(1/row_scale)
        self.A.col_scale(1/col_scale)

        # Unscale right-hand side b.
        self.b /= row_scale

        # Unscale cost vector c.
        self.c[:on] /= col_scale[:on]

        # Recover unscaled multipliers y and z.
        self.y /= row_scale
        self.z *= col_scale[on:]

        self.prob_scaled = False

        return<|MERGE_RESOLUTION|>--- conflicted
+++ resolved
@@ -302,12 +302,8 @@
         # Transfer pointers for convenience.
         m, n = self.A.shape ; on = lp.original_n
         A = self.A ; b = self.b ; c = self.c ; H = self.H
-<<<<<<< HEAD
-        regpr = self.regpr_min ; regdu = self.regdu_min
-=======
         regpr = self.regpr ; regdu = self.regdu
         regpr_min = self.regpr_min ; regdu_min = self.regdu_min
->>>>>>> 4e49f054
 
         # Obtain initial point from Mehrotra's heuristic.
         # set_initial_guess() initializes self.LBL which is reused below.
