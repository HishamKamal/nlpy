import os.path
from pysparse import spmatrix
cimport cpython
cimport cython
cimport libc.stdio
from libc.stdlib cimport free, malloc

########################################################################
# AMPL headers
########################################################################
cdef enum:
    ASL_read_f    = 1
    ASL_read_fg   = 2
    ASL_read_fgh  = 3
    ASL_read_pfg  = 4
    ASL_read_pfgh = 5

cdef extern from "amplutils.h":

    # Option_Info stuff. Only "wantsol" is currently used.
    ctypedef struct keyword:
        pass
    ctypedef struct Solver_KW_func:
        pass
    ctypedef struct Fileeq_func:
        pass
    ctypedef struct Option_Info:
        char*  sname
        char* bsname
        char* opname
        keyword *keywds
        int n_keywds
        int want_funcadd
        char *version
        char **usage
        Solver_KW_func *kwf
        Fileeq_func *feq
        keyword *options
        int n_options
        int wantsol

    ctypedef struct cgrad:
        cgrad *next
        int varno
        int goff
        double coef

    ctypedef struct ograd:
        ograd *next
        int varno
        double coef

    ctypedef struct SputInfo:
        int *hcolstarts
        int *hrownos

    ctypedef struct Edaginfo:
        int n_var_
        int nbv_
        int niv_
        int n_con_
        int n_obj_
        int nlo_
        int nranges_
        int nlc_
        int nlnc_
        int nlvb_
        int nlvbi_
        int nlvc_
        int nlvci_
        int nlvo_
        int nlvoi_
        int lnc_
        int nzc_
        int nzo_
        int maxrownamelen_
        int maxcolnamelen_
        int n_conjac_[2]
        int want_xpi0_
        int congrd_mode
        char* objtype_
        ograd** Ograd_
        cgrad** Cgrad_
        double* X0_
        double* pi0_
        double* LUv_
        double* Uvx_
        double* LUrhs_
        double* Urhsx_
        int x_known
        SputInfo* sputinfo_

    ctypedef struct ASL:
        Edaginfo i

    ASL* ASL_alloc(int)
    void* ASL_free(ASL**)
    libc.stdio.FILE* jac0dim_ASL(ASL*, char*, int)
    int pfgh_read_ASL(ASL*, libc.stdio.FILE*, int)
    void write_sol_ASL(ASL*, char*, double*, double*, Option_Info*)
    int ampl_sphsetup(ASL*, int, int, int, int)
    double ampl_objval(ASL*, int, double*, int*)
    int ampl_objgrd(ASL*, int, double*, double*)
    int ampl_conval(ASL*, double*, double*)
    int ampl_jacval(ASL*, double*, double*)
    int ampl_conival(ASL*, int, double*, double*)
    int ampl_congrd(ASL*, int, double*, double*)
    void ampl_sphes(ASL*, double*, int, double*, double*)
    void ampl_hvcomp(ASL*, double*, double*, int, double*, double*)
    void ampl_xknown(ASL*, double*)

########################################################################
# PySparse headers
########################################################################
cdef enum:
    SYMMETRIC = 1    # Symmetric SpMatrix
    GENERAL   = 0    # General   SpMatrix

cdef extern from "ll_mat.h":
    pass

cdef extern from "spmatrix_api.h":
    void import_spmatrix()
import_spmatrix() # this does the actual import

cdef extern from "spmatrix.h":
    int SpMatrix_LLMatSetItem(void* self, int i, int j, double val)
    object SpMatrix_NewLLMatObject(int* dims, int type, int nnz, int store)

########################################################################
# Numpy utility function
########################################################################
import numpy as np
cimport numpy as np
from numpy cimport npy_intp, NPY_DOUBLE, ndarray

## cdef extern from "Python.h":
##     void Py_INCREF(object)
##     ctypedef struct PyObject:
##         pass

cdef extern from "numpy/arrayobject.h":
    bint PyArray_ISCARRAY(ndarray)
    ndarray PyArray_EMPTY(int, npy_intp*, int, int)
    void import_array()
    ## ndarray PyArray_GETCONTIGUOUS(ndarray)
    ## int PyArray_AsCArray(PyObject**, void*, npy_intp*, int, np.dtype)
    ## np.dtype PyArray_DescrFromType(int)

import_array()

@cython.boundscheck(False)
@cython.wraparound(False)
cdef ndarray copy_c_to_numpy(double *x, int lenx):
    """Utility to copy C array of doubles to numpy array."""
    cdef:
        npy_intp* dims = [lenx]
        ndarray[np.double_t] \
            v = PyArray_EMPTY(1, dims, NPY_DOUBLE, 0)
        int i

    for i in range(lenx):
        v[i] = x[i]
    return v

## cdef double* get_data_ptr(ndarray x, int lenx):
##     """Return a pointer to data guaranteed to be C-contiguous (and
##     correct length). Probably could use PyArray_GETCONGIGOUS here, but
##     it seems that PyArray_ISCARRAY might be faster if it tests true,
##     which is the case we most often expect."""
##     cdef:
##         double* ptr
##         int err
##         npy_intp* dims = [lenx]
##         PyObject *tmp = <PyObject*>x

##     if x.shape[0] != lenx:
##         raise ValueError('Input array is incorrect length.')
##     if PyArray_ISCARRAY(x):
##         return <double*>x.data
##     else:
##         err = PyArray_AsCArray(&tmp, <void*>ptr, dims, 1,
##                                PyArray_DescrFromType(NPY_DOUBLE))
##         if err < 0:
##             raise TypeError('Unable to covnert to C array.')
##         else:
##             return ptr

########################################################################
# AMPL interface class
########################################################################
cdef class ampl:

    cdef:
        ASL* asl
        libc.stdio.FILE* ampl_file
        Option_Info Oinfo

        # Components from Table 1.
        public int n_var
        public int nbv
        public int niv
        public int n_con
        public int n_obj
        public int nlo
        public int nranges
        public int nlc
        public int nlnc
        public int nlvb
        public int nlvbi
        public int nlvc
        public int nlvci
        public int nlvo
        public int nlvoi
        public int lnc
        public int nzc
        public int nzo
        public int maxrownamelen
        public int maxcolnamelen

        # Other odds and ends.
        public int objtype
        public bint ampl_written_sol

    def __cinit__(self):
        """cinit is called before init; allocates the ASL structure."""

        # Allocate the ASL object.
        self.asl = ASL_alloc(ASL_read_pfgh)
        if self.asl is NULL:
            cpython.PyErr_NoMemory()

    def __dealloc__(self):
        """Free the allocated memory and ASL structure."""
        free(self.asl.i.X0_)
        free(self.asl.i.LUv_)
        free(self.asl.i.Uvx_)
        free(self.asl.i.pi0_)
        free(self.asl.i.LUrhs_)
        free(self.asl.i.Urhsx_)
        if self.asl is not NULL:
            ASL_free(&self.asl)

    def __init__(self, stub):
        """Initialize an ampl object."""

        # Let Python try to open the file before giving it to
        # Ampl. Any exception should be caught by the caller.
        basename, extension = os.path.splitext(stub)
        if len(extension) == 0:
            stub += '.nl' # add the nl extension
        f = open(stub,'r'); f.close()

        # Open stub and get problem dimensions (Table 1 of "Hooking...").
        self.ampl_file = jac0dim_ASL(self.asl, stub, len(stub))

        self.n_var = self.asl.i.n_var_
        self.nbv = self.asl.i.nbv_
        self.niv = self.asl.i.niv_
        self.n_con = self.asl.i.n_con_
        self.n_obj = self.asl.i.n_obj_
        self.nlo = self.asl.i.nlo_
        self.nranges = self.asl.i.nranges_
        self.nlc = self.asl.i.nlc_
        self.nlnc = self.asl.i.nlnc_
        self.nlvb = self.asl.i.nlvb_
        self.nlvbi = self.asl.i.nlvbi_
        self.nlvc = self.asl.i.nlvc_
        self.nlvci = self.asl.i.nlvci_
        self.nlvo = self.asl.i.nlvo_
        self.nlvoi = self.asl.i.nlvoi_
        self.lnc = self.asl.i.lnc_
        self.nzc = self.asl.i.nzc_
        self.nzo = self.asl.i.nzo_
        self.maxrownamelen = self.asl.i.maxrownamelen_
        self.maxcolnamelen = self.asl.i.maxcolnamelen_

        # Ask for initial x and pi, and allocate storage for problem data.
        self.asl.i.want_xpi0_ = 3
        self.asl.i.X0_    = <double *>malloc(self.n_var * sizeof(double))
        self.asl.i.LUv_   = <double *>malloc(self.n_var * sizeof(double))
        self.asl.i.Uvx_   = <double *>malloc(self.n_var * sizeof(double))
        self.asl.i.pi0_   = <double *>malloc(self.n_con * sizeof(double))
        self.asl.i.LUrhs_ = <double *>malloc(self.n_con * sizeof(double))
        self.asl.i.Urhsx_ = <double *>malloc(self.n_con * sizeof(double))

        # Read in the problem.
        pfgh_read_ASL(self.asl, self.ampl_file, 0)

        # Maximization or minimization.
        self.objtype = self.asl.i.objtype_[0] # 0 = minimization


    # Routines to get initial values.
    def get_x0(self): return copy_c_to_numpy(self.asl.i.X0_, self.n_var)
    def get_Lvar(self): return copy_c_to_numpy(self.asl.i.LUv_, self.n_var)
    def get_Uvar(self): return copy_c_to_numpy(self.asl.i.Uvx_, self.n_var)
    def get_pi0(self): return copy_c_to_numpy(self.asl.i.pi0_, self.n_con)
    def get_Lcon(self): return copy_c_to_numpy(self.asl.i.LUrhs_, self.n_con)
    def get_Ucon(self): return copy_c_to_numpy(self.asl.i.Urhsx_, self.n_con)

    # Sparsity of Jacobian and Hessian.
    cpdef get_nnzj(self): return self.nzc
    cpdef get_nnzh(self): return ampl_sphsetup(self.asl, -1, 1, 1, 1)

    def get_CType(self):
        nln = range(self.nlc)
        net = range(self.nlc,  self.nlnc)
        lin = range(self.nlc + self.nlnc, self.n_con)
        return (lin, nln, net)

    def eval_obj(self, ndarray[np.double_t] x):
        cdef:
            int nerror
            double val

        # Ensure contiguous input.
        if not PyArray_ISCARRAY(x): x = x.copy()

        val = ampl_objval(self.asl, 0, <double*>x.data, &nerror)
        if nerror:
            raise ValueError
        return val

    cpdef grad_obj(self, ndarray[np.double_t] x):
        """Evaluate the gradient of the objective at x."""
        # Ensure contiguous input.
        if not PyArray_ISCARRAY(x): x = x.copy()
        cdef ndarray[np.double_t] g = x.copy()
        if ampl_objgrd(self.asl, 0, <double*>x.data, <double*>g.data):
            raise ValueError
        return g

    def eval_cons(self, ndarray[np.double_t] x):
        """Evaluate the constraints at x."""
        cdef ndarray[np.double_t] \
             c = np.empty(self.n_con, dtype=np.double)

        # Ensure contiguous input.
        if not PyArray_ISCARRAY(x): x = x.copy()

        if ampl_conval(self.asl, <double*>x.data, <double*>c.data):
            raise ValueError
        return c

    def eval_sgrad(self, ndarray[np.double_t] x):
        """Evaluate linear-part of the objective gradient at x.  A
        sparse gradient is returned as a dictionary."""
        grad_f = self.grad_obj(x)
        sg = {} ; j = 0
        cdef ograd* og = self.asl.i.Ograd_[0]
        while og is not NULL:
            key = og.varno
            val = grad_f[j]
            sg[key] = val
            og = og.next
            j += 1
        return sg

    def eval_cost(self):
        """Evaluate sparse linear-cost vector."""
        sg = {}
        cdef ograd* og = self.asl.i.Ograd_[0]
        while og is not NULL:
            key = og.varno
            val = og.coef
            sg[key] = val
            og = og.next
        return sg

    def eval_ci(self, int i, ndarray[np.double_t] x):
        """Evaluate ith constraint."""
        cdef double ci
        if i < 0 or i >= self.n_con:
            raise ValueError('Got i = %d; exected 0 <= i < %d' %
                             (i, self.n_con))

        # Ensure contiguous input.
        if not PyArray_ISCARRAY(x): x = x.copy()

        if ampl_conival(self.asl, i, <double*>x.data, &ci):
            raise ValueError
        return ci

    def eval_gi(self, int i, ndarray[np.double_t] x):
        """Evaluate the ith constraint gradient at x."""
        if i < 0 or i >= self.n_con:
            raise ValueError('Got i = %d; exected 0 <= i < %d' %
                             (i, self.n_con))

        # Ensure contiguous input.
        if not PyArray_ISCARRAY(x): x = x.copy()

        cdef ndarray[np.double_t] \
             gi = np.empty(self.n_var, dtype=np.double)
        if ampl_congrd(self.asl, i, <double*>x.data, <double*>gi.data):
            raise ValueError
        return gi

    def eval_sgi(self, int i, ndarray[np.double_t] x):
        """Evalute the ith constraint sparse gradient at x."""

        cdef:
            int nzgi, j
            cgrad* cg

        if i < 0 or i >= self.n_con:
            raise ValueError('Got i = %d; exected 0 <= i < %d' %
                             (i, self.n_con))

        # Ensure contiguous input.
        if not PyArray_ISCARRAY(x): x = x.copy()

        # Set sparse format for gradient. (Restore saved val later.)
        congrd_mode_save = self.asl.i.congrd_mode
        self.asl.i.congrd_mode = 1

        # Count number of nonzeros in gi.
        nzgi = 0
        cg = self.asl.i.Cgrad_[i]
        while cg is not NULL:
            nzgi += 1
            cg = cg.next

        # Allocate storage and evaluate ith constraint at x.
        cdef ndarray[np.double_t] \
             grad_ci = np.empty(nzgi, dtype=np.double)
        if ampl_congrd(self.asl, i, <double*>x.data, <double*>grad_ci.data):
            raise ValueError('congrd failed')

        # Generate dictionary.
        j = 0
        sgi = {}
        cg = self.asl.i.Cgrad_[i]
        while cg is not NULL:
            sgi[cg.varno] = grad_ci[j]
            cg = cg.next
            j += 1

        # Restore gradient mode
        self.asl.i.congrd_mode = congrd_mode_save

        return sgi

    def eval_row(self, int i):
        """Evaluate the ith constraint gradient as a sparse vector. To
        be used when the problem is a linear program."""
        if i < 0 or i >= self.n_con:
            raise ValueError('Got i = %d; exected 0 <= i < %d' %
                             (i, self.n_con))
        row = {}
        cdef cgrad* cg = self.asl.i.Cgrad_[i]
        while cg is not NULL:
            row[cg.varno] = cg.coef
            cg = cg.next
        return row

    def eval_A(self, int store_zeros=0, spJac=None):
        """Evaluate Jacobian of LP."""
        cdef:
            cgrad* cg
            int *dims = [self.n_con, self.n_var]
            int i, irow, jcol
        nnzj = self.nzc if self.n_con else 1

        # Determine room necessary for Jacobian.
        if spJac is None:
            spJac = SpMatrix_NewLLMatObject(dims, GENERAL,
                                            nnzj, store_zeros)

        # Create sparse Jacobian structure.
        for i in range(self.n_con):
            irow = <long>i
            cg = self.asl.i.Cgrad_[i]
            while cg is not NULL:
                jcol = <long>cg.varno
#               spJac[irow, jcol] = cg.coef
                SpMatrix_LLMatSetItem(<void*>spJac, irow, jcol, cg.coef)
                cg = cg.next

        return spJac

    def eval_J(self, ndarray[np.double_t] x, coord, int store_zeros=0, spJac=None):
        """Evaluate sparse Jacobian."""
        cdef:
            ndarray[np.double_t] J

            # Variables needed for coordinate format.
            ndarray[np.int_t] a_irow, a_icol

            # Variables needed for LL format.
            cgrad* cg
            int* dims = [self.n_con, self.n_var]

        # Ensure contiguous input.
        if not PyArray_ISCARRAY(x): x = x.copy()

        nnzj = self.nzc if self.n_con else 1

        # Allocate storage and evaluate Jacobian at x.
        J = np.empty(nnzj, dtype=np.double)
        if ampl_jacval(self.asl, <double*>x.data, <double*>J.data):
            raise ValueError

        if coord: # return Jacobian in coordinate format.
            a_icol = np.empty(nnzj, dtype=np.int)
            a_irow = np.empty(nnzj, dtype=np.int)

            for i in range(self.n_con):
                cg = self.asl.i.Cgrad_[i]
                while cg is not NULL:
                    a_irow.data[cg.goff] = i
                    a_icol.data[cg.goff] = cg.varno
                    cg = cg.next

            # Return the triple (J, irow, icol).
            return (J, a_irow, a_icol)

        else: # return Jacobian in LL format.

            # Determine room necessary for Jacobian.
            if spJac is None:
                spJac = SpMatrix_NewLLMatObject(dims, GENERAL,
                                                nnzj, store_zeros)

            # Create sparse Jacobian structure.
            for i in range(self.n_con):
                cg = self.asl.i.Cgrad_[i]
                while cg is not NULL:
                    irow = i
                    jcol = cg.varno
                    SpMatrix_LLMatSetItem(<void*>spJac, irow, jcol, J[cg.goff])
                    cg = cg.next

            return spJac

    def eval_H(self, ndarray[np.double_t] x, ndarray[np.double_t] y,
               coord, double obj_weight=1.0, int store_zeros=0, spHess=None):
        """Evaluate sparse upper triangle of Lagrangian Hessian.

        NOTE: .... why are we passing x ???

        In the future, we will want to be careful here, in case x has
        changed but f(x), c(x) or J(x) have not yet been recomputed. In
        such a case, Ampl has NOT updated the data structure for the
        Hessian, and it will still hold the Hessian at the last point at
        which, f, c or J were evaluated !"""
        cdef:
            ndarray[np.double_t] H

            # Variables needed for coordinate format.
            ndarray[np.int_t] a_irow, a_icol

            # Variables needed for LL format.
            cgrad* cg
            int* dims = [self.n_var, self.n_var]

            # Misc.
            double OW[1]     # Objective type: we currently only support single objective
            int i, j, k

        # Ensure contiguous input.
        if not PyArray_ISCARRAY(x): x = x.copy()
        if not PyArray_ISCARRAY(y): y = y.copy()

        # Determine room for Hessian and multiplier sign.
        nnzh = self.get_nnzh()
        OW[0] = obj_weight if self.objtype == 0 else -obj_weight

        # Allocate storage and evaluate Hessian.
        H = np.empty(nnzh, dtype=np.double)
        ampl_sphes(self.asl, <double*>H.data, -1, OW, <double*>y.data)

        if coord: # return Hesian in coordinate format.
            a_icol = np.empty(nnzh, dtype=np.int)
            a_irow = np.empty(nnzh, dtype=np.int)

            k = 0
            for i in range(self.n_var):
                j0 = self.asl.i.sputinfo_.hcolstarts[i  ]
                j1 = self.asl.i.sputinfo_.hcolstarts[i+1]
                for j in range(j0,j1):
                    a_irow.data[k] = self.asl.i.sputinfo_.hrownos[j]
                    a_icol.data[k] = i
                    k += 1

            # Return the triple (J, irow, icol).
            return (H, a_irow, a_icol)

        else: # return Hessian in LL format.

            if spHess is None:
                spHess = SpMatrix_NewLLMatObject(dims, SYMMETRIC,
                                                 nnzh, store_zeros)
                if spHess is None:
                    raise ValueError

            for i in range(self.n_var):
                j0 = self.asl.i.sputinfo_.hcolstarts[i  ]
                j1 = self.asl.i.sputinfo_.hcolstarts[i+1]
                for j in range(j0,j1):
                    SpMatrix_LLMatSetItem(<void*>spHess, i,
                                          self.asl.i.sputinfo_.hrownos[j],
                                          H[j])
            return spHess

    def H_prod(self, ndarray[np.double_t] y, ndarray[np.double_t] v,
               double obj_weight=1.0):
        """Compute matrix-vector product Hv of Lagrangian Hessian
        times a vector."""

        cdef:
            double OW[1]
            ndarray[np.double_t] Hv

        # Ensure contiguous input.
        if not PyArray_ISCARRAY(y): y = y.copy()
        if not PyArray_ISCARRAY(v): v = v.copy()

        OW[0] = obj_weight if self.objtype == 0 else -obj_weight
        Hv = np.empty(self.n_var, dtype=np.double)

        # Evaluate matrix-vector product Hv
        ampl_hvcomp(self.asl, <double*>Hv.data, <double*>v.data,
                    -1, OW, <double*>y.data)

        return Hv
<<<<<<< HEAD
    
    @cython.boundscheck(False)
    @cython.wraparound(False)
=======


>>>>>>> ef5bf5c8
    def gHi_prod(self, ndarray[np.double_t] g, ndarray[np.double_t] v):
        """Compute the vector of dot products (g,Hi*v) of with the
        constraint Hessians."""

        cdef:
            ndarray[np.double_t] gHiv = np.zeros(self.n_con, dtype=np.double)
            ndarray[np.double_t] hv = np.empty(self.n_var, dtype=np.double)
            ndarray[np.double_t] y = np.zeros(self.n_con, dtype=np.double)

        # Ensure contiguous input.
        if not PyArray_ISCARRAY(g): g = g.copy()
        if not PyArray_ISCARRAY(v): v = v.copy()

        # Process nonlinear constraints. The rest are already zero.
        for i in range(self.nlc):
            # Set vector of multipliers to (0, 0, ..., -1, ..., 0).
            y[i] = -1.0

            # Compute Hi * v by setting OW to NULL.
            ampl_hvcomp(self.asl, <double*>hv.data, <double*>v.data,
                        -1, NULL, <double*>y.data);

            # Compute dot product (g, Hi*v). Should use BLAS.
            gHiv[i] = np.dot(hv, g)

            # Reset i-th multiplier.
            y[i] = 0

        return gHiv

    def set_x(self, ndarray[np.double_t] x):
        """Declare x as current primal value."""

        # Call xknown() with given x as argument, to prevent subsequent
        # calls to objval, objgrad, etc., to check whether their argument
        # has changed since the last call. Users must not forget to call
        # Unset_x when they are finished, and before changing the value
        # of x, or to call Set_x again with an updated value of x.

        # Ensure contiguous input.
        if not PyArray_ISCARRAY(g): g = g.copy()

        ampl_xknown(self.asl, <double*>x.data)

    def unset_x(self):
        """Release current primal value."""
        self.asl.i.x_known = 0

    def ampl_sol(self, ndarray[np.double_t] x, ndarray[np.double_t] y, msg):
        """Write primal and dual solution."""

        # Ensure contiguous input.
        if not PyArray_ISCARRAY(x): x = x.copy()
        if not PyArray_ISCARRAY(y): y = y.copy()

        # Suppress message echo, force .sol writing.
        self.Oinfo.wantsol = 9

        # Output solution.
        write_sol_ASL(self.asl, msg, <double*>x.data, <double*>y.data, &self.Oinfo)

        # Flag that a solution has been written.
        self.ampl_written_sol = True<|MERGE_RESOLUTION|>--- conflicted
+++ resolved
@@ -625,14 +625,9 @@
                     -1, OW, <double*>y.data)
 
         return Hv
-<<<<<<< HEAD
     
     @cython.boundscheck(False)
     @cython.wraparound(False)
-=======
-
-
->>>>>>> ef5bf5c8
     def gHi_prod(self, ndarray[np.double_t] g, ndarray[np.double_t] v):
         """Compute the vector of dot products (g,Hi*v) of with the
         constraint Hessians."""
