--- conflicted
+++ resolved
@@ -373,11 +373,7 @@
     for(i=0; i<n_var; i++)
         px0[i] = X0[i];
 
-<<<<<<< HEAD
     return Py_BuildValue("N", PyArray_Return( a_x0 ));
-=======
-    return PyArray_Return(a_x0);
->>>>>>> 8aed90d0
 }
 
 /* ========================================================================== */
@@ -399,11 +395,7 @@
     for(i=0; i<n_con; i++)
         ppi0[i] = pi0[i];
 
-<<<<<<< HEAD
     return Py_BuildValue("N", PyArray_Return( a_pi0 ));
-=======
-    return PyArray_Return(a_pi0);
->>>>>>> 8aed90d0
 }
 
 /* ========================================================================== */
@@ -425,11 +417,7 @@
     for(i=0; i<n_var; i++)
         pluv[i] = LUv[i];
 
-<<<<<<< HEAD
     return Py_BuildValue("N", PyArray_Return( a_luv ));
-=======
-    return PyArray_Return(a_luv);
->>>>>>> 8aed90d0
 }
 
 /* ========================================================================== */
@@ -451,11 +439,7 @@
     for(i=0; i<n_var; i++)
         puvx[i] = Uvx[i];
 
-<<<<<<< HEAD
     return Py_BuildValue("N", PyArray_Return( a_uvx ));
-=======
-    return PyArray_Return(a_uvx);
->>>>>>> 8aed90d0
 }
 
 /* ========================================================================== */
@@ -477,11 +461,7 @@
     for(i=0; i<n_con; i++)
         plurhs[i] = LUrhs[i];
 
-<<<<<<< HEAD
     return Py_BuildValue("N",PyArray_Return( a_lurhs ));
-=======
-    return PyArray_Return(a_lurhs);
->>>>>>> 8aed90d0
 }
 
 /* ========================================================================== */
@@ -503,11 +483,7 @@
     for(i=0; i<n_con; i++)
         purhsx[i] = Urhsx[i];
 
-<<<<<<< HEAD
     return Py_BuildValue("N", PyArray_Return( a_urhsx ));
-=======
-    return PyArray_Return(a_urhsx);
->>>>>>> 8aed90d0
 }
 
 /* ========================================================================== */
@@ -544,7 +520,6 @@
     if (nerror) return NULL;
 
     return Py_BuildValue("d", f);
-
 }
 
 /* ========================================================================== */
@@ -585,11 +560,7 @@
     objgrd(0, x, (real *)a_g->data, &nerror);
     if (nerror) return NULL;
 
-<<<<<<< HEAD
     return Py_BuildValue("N", PyArray_Return( a_g ));
-=======
-    return PyArray_Return(a_g);
->>>>>>> 8aed90d0
 }
 
 /* ========================================================================== */
@@ -635,11 +606,7 @@
         return NULL;
     }
 
-<<<<<<< HEAD
     return Py_BuildValue("N", PyArray_Return( a_c ));
-=======
-    return PyArray_Return(a_c);
->>>>>>> 8aed90d0
 }
 
 /* ========================================================================== */
@@ -721,19 +688,11 @@
                 picol[ cg->goff ] = (long)(cg->varno);
             }
 
-<<<<<<< HEAD
         /* Return the triple ( J, irow, icol ) */
         return Py_BuildValue( "NNN",
                               PyArray_Return( a_J ),
                               PyArray_Return( a_irow ),
                               PyArray_Return( a_icol ) );
-=======
-        /* Return the triple (J, irow, icol) */
-        return Py_BuildValue("OOO",
-                              PyArray_Return(a_J),
-                              PyArray_Return(a_irow),
-                              PyArray_Return(a_icol));
->>>>>>> 8aed90d0
 
     } else {  /* Return Jacobian in LL format */
 
@@ -854,11 +813,7 @@
     if (nerror) return NULL;
 
     /* Return dense gradient */
-<<<<<<< HEAD
     return Py_BuildValue("N",PyArray_Return( a_gi ));
-=======
-    return PyArray_Return(a_gi);
->>>>>>> 8aed90d0
 }
 
 /* ========================================================================== */
@@ -1195,19 +1150,11 @@
             }
         }
 
-<<<<<<< HEAD
         /* Return the triple ( H, irow, icol ) */
         return Py_BuildValue( "NNN",
                               PyArray_Return( a_H ),
                               PyArray_Return( a_irow ),
                               PyArray_Return( a_icol ) );
-=======
-        /* Return the triple (H, irow, icol) */
-        return Py_BuildValue("OOO",
-                              PyArray_Return(a_H),
-                              PyArray_Return(a_irow),
-                              PyArray_Return(a_icol));
->>>>>>> 8aed90d0
 
     } else { /* Return Hessian in LL format */
 
@@ -1290,11 +1237,7 @@
     hvcomp(hv, v, -1, OW, y);
 
     /* Return Hv */
-<<<<<<< HEAD
     return Py_BuildValue( "N", PyArray_Return( a_Hv ) );
-=======
-    return Py_BuildValue("O", PyArray_Return(a_Hv));
->>>>>>> 8aed90d0
 }
 
 /* ========================================================================== */
