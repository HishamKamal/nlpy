"""
A pure Python/numpy implementation of the Steihaug-Toint
truncated preconditioned conjugate gradient algorithm as described in

  T. Steihaug, *The conjugate gradient method and trust regions in large scale
  optimization*, SIAM Journal on Numerical Analysis **20** (3), pp. 626-637,
  1983.

.. moduleauthor:: D. Orban <dominique.orban@gerad.ca>
"""

from nlpy.optimize.solvers.lbfgs import InverseLBFGS
from nlpy.tools.exceptions import UserExitRequest
import numpy as np
from math import sqrt
import logging

__docformat__ = 'restructuredtext'


class TruncatedCG(object):

    def __init__(self, qp, **kwargs):
        """
        Solve the quadratic trust-region subproblem

          minimize    g's + 1/2 s'Hs
          subject to  s's  <=  radius

        by means of the truncated conjugate gradient algorithm (aka the
        Steihaug-Toint algorithm). The notation `x'y` denotes the dot
        product of vectors `x` and `y`.

        :parameters:
            :qp:           an instance of the :class:`QPModel` class.
                           The Hessian H must be a symmetric linear
                           operator of appropriate size, but not necessarily
                           positive definite.
            :logger_name:  name of a logger object that can be used during the
                           iterations                         (default None)

        :returns:

          Upon return, the following attributes are set:

          :step:       final step,
          :niter:      number of iterations,
          :stepNorm:   Euclidian norm of the step,
          :dir:        direction of infinite descent (if radius=None and
                       H is not positive definite),
          :onBoundary: set to True if trust-region boundary was hit,
          :infDescent: set to True if a direction of infinite descent was found

        The algorithm stops as soon as the preconditioned norm of the gradient
        falls under

            max( abstol, reltol * g0 )

        where g0 is the preconditioned norm of the initial gradient (or the
        Euclidian norm if no preconditioner is given), or as soon as the
        iterates cross the boundary of the trust region.
        """

        self.qp = qp
        self.n = qp.c.shape[0]

        self.prefix = 'Pcg: '
        self.name = 'Truncated CG'

        self.status = '?'
        self.onBoundary = False
        self.step = None
        self.stepNorm = 0.0
        self.niter = 0
        self.dir = None

        # Setup the logger. Install a NullHandler if no output needed.
        logger_name = kwargs.get('logger_name', 'nlpy.trunk')
        self.log = logging.getLogger(logger_name)
        self.log.propagate=False

        # Formats for display
        self.hd_fmt = ' %-5s  %9s  %8s\n'
        self.header = self.hd_fmt % ('Iter', '<r,g>', 'curv')
        self.fmt = ' %-5d  %9.2e  %8.2e\n'

        return


    def to_boundary(self, s, p, radius, ss=None):
        """
        Given vectors `s` and `p` and a trust-region radius `radius` > 0,
        return the positive scalar `sigma` such that

          `|| s + sigma * p || = radius`

        in Euclidian norm. If known, supply optional argument `ss` whose value
        should be the squared Euclidian norm of `s`.
        """
        if radius is None:
            raise ValueError, 'Input value radius must be positive number.'
        sp = np.dot(s,p)
        pp = np.dot(p,p)
        if ss is None: ss = np.dot(s,s)
        sigma = (-sp + sqrt(sp*sp + pp * (radius*radius - ss)))
        sigma /= pp
        return sigma

    def post_iteration(self, *args, **kwargs):
        """
        Subclass and override this method to implement custom post-iteration
        actions. This method will be called at the end of each CG iteration.
        """
        pass

    def Solve(self, **kwargs):
        """
        Solve the trust-region subproblem.

        :keywords:

          :s0:         initial guess (default: [0,0,...,0]),
          :radius:     the trust-region radius (default: None),
          :abstol:     absolute stopping tolerance (default: 1.0e-8),
          :reltol:     relative stopping tolerance (default: 1.0e-6),
          :maxiter:    maximum number of iterations (default: 2n),
          :prec:       a user-defined preconditioner.
        """

        radius  = kwargs.get('radius', None)
        abstol  = kwargs.get('absol', 1.0e-8)
        reltol  = kwargs.get('reltol', 1.0e-6)
        maxiter = kwargs.get('maxiter', 2*self.n)
        prec    = kwargs.get('prec', lambda v: v)
        debug   = kwargs.get('debug', False)

        n = self.n
        g = self.qp.c
        H = self.qp.H

        # Initialization
        r = g.copy()
        if 's0' in kwargs:
            s = kwargs['s0']
            snorm2 = np.linalg.norm(s)
            r += H*s                 # r = g + H s0
        else:
            s = np.zeros(n)
            snorm2 = 0.0

        y = prec(r)
        ry = np.dot(r, y)

        exitOptimal = exitIter = exitUser = False

        try:
            sqrtry = sqrt(ry)
        except:
            msg = 'Preconditioned residual = %8.1e\n' % ry
            msg += 'Is preconditioner positive definite?'
            raise ValueError, msg

        stopTol = max(abstol, reltol * sqrtry)

        # Initialize r as a copy of g not to alter the original g
        p = -y                       # p = - preconditioned residual
        k = 0

        onBoundary = False
        infDescent = False

        self.log.info(self.header)
        self.log.info('-' * len(self.header) + '\n')

        while not (exitOptimal or exitIter or exitUser) and \
                not onBoundary and not infDescent:

            k += 1
            Hp  = H * p
            pHp = np.dot(p, Hp)

            self.log.info(self.fmt % (k, ry, pHp))

            # Compute steplength to the boundary.
            if radius is not None:
                sigma = self.to_boundary(s, p, radius, ss=snorm2)

            if pHp <= 0 and radius is None:
                # p is direction of singularity or negative curvature.
                self.status = 'infinite descent'
                snorm2 = 0
                self.dir = p
                infDescent = True
                continue

            # Compute CG steplength.
            alpha = ry/pHp if pHp != 0 else 1

            if radius is not None and (pHp <= 0 or alpha > sigma):
                # p leads past the trust-region boundary. Move to the boundary.
                s += sigma * p
                snorm2 = radius*radius
                #self.status = 'on boundary (sigma = %g)' % sigma
                self.status = 'trust-region boundary active'
                onBoundary = True
                continue

            self.ds = alpha * p
            self.dr = alpha * Hp

            # Move to next iterate.
            s += self.ds
            r += self.dr
            y = prec(r)
            ry_next = np.dot(r, y)
            beta = ry_next/ry
            p = -y + beta * p
            ry = ry_next

            # Transfer useful quantities for post iteration.
            self.pHp = pHp
            self.r = r
            self.y = y
            self.p = p
            self.step = s
            self.stepNorm2 = snorm2
            self.ry = ry
            self.alpha = alpha
            self.beta = beta

            try:
                sqrtry = sqrt(ry)
            except:
                msg = 'Preconditioned residual = %8.1e\n' % ry
                msg += 'Is preconditioner positive definite?'
                raise ValueError, msg

            snorm2 = np.dot(s,s)

            try:
                self.post_iteration()
            except UserExitRequest:
                self.status = 'usr'

            exitUser    = self.status == 'usr'
            exitIter    = k >= maxiter
            exitOptimal = sqrtry <= stopTol

        # Output info about the last iteration.
        self.log.info(self.fmt % (k, ry, pHp))

        if k < maxiter and not onBoundary:
            self.status = 'residual small'
        elif k >= maxiter:
            self.status = 'max iter'
        self.step = s
        self.niter = k
        self.stepNorm = sqrt(snorm2)
        self.onBoundary = onBoundary
        self.infDescent = infDescent
        return
<<<<<<< HEAD
=======


class TruncatedCGLBFGS(TruncatedCG):

    def __init__(self, g, H, **kwargs):
        super(TruncatedCGLBFGS, self).__init__(g, H, **kwargs)
        npairs = kwargs.get('npairs', 5)
        scaling = kwargs.get('scaling', True)
        self.lbfgs = InverseLBFGS(self.n,
                                  npairs=npairs,
                                  scaling=scaling)

    def post_iteration(self):
        self.lbfgs.store(self.ds, self.dr)


def model_value(H, g, s):
    # Return <g,s> + 1/2 <s,Hs>
    return np.dot(g,s) + 0.5 * np.dot(s, H*s)

def model_grad(H, g, s):
    # Return g + Hs
    return g + H*s
>>>>>>> 525ae4fa
<|MERGE_RESOLUTION|>--- conflicted
+++ resolved
@@ -259,8 +259,6 @@
         self.onBoundary = onBoundary
         self.infDescent = infDescent
         return
-<<<<<<< HEAD
-=======
 
 
 class TruncatedCGLBFGS(TruncatedCG):
@@ -283,5 +281,4 @@
 
 def model_grad(H, g, s):
     # Return g + Hs
-    return g + H*s
->>>>>>> 525ae4fa
+    return g + H*s